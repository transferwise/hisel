--- conflicted
+++ resolved
@@ -22,7 +22,7 @@
       - self-hosted
       - production
       - xlarge
-    container: docker.tw.ee/actions_python3
+    container: docker.tw.ee/actions_python3_9
 
     steps:
       # GHA leaves mess behind. We need to clear those or our we end up having unexpected behaviours.
@@ -35,15 +35,6 @@
       - name: Checkout repository
         uses: actions/checkout@v3
 
-<<<<<<< HEAD
-      - name: Set up Python 3.9
-        uses: actions/setup-python@v2
-        with:
-          python-version: 3.9
-
-
-=======
->>>>>>> 1e8a3750
       - name: Installing hisel dependencies
         run: |
           virtualenv hisel-env
